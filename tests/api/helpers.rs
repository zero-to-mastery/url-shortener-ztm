// tests/api/helpers.rs

// dependencies
use axum::http::StatusCode;
use reqwest::header::CONTENT_TYPE;
use serde_json::Value;
use std::collections::HashSet;
use std::sync::{Arc, LazyLock};
use url_shortener_ztm_lib::core::security::jwt::JwtKeys;
use url_shortener_ztm_lib::database::{SqliteUrlDatabase, UrlDatabase};
use url_shortener_ztm_lib::generator::{self, build_generator};
use url_shortener_ztm_lib::get_configuration;
use url_shortener_ztm_lib::routes::shorten::normalize_url;
use url_shortener_ztm_lib::shortcode::bloom_filter::build_bloom_state;
use url_shortener_ztm_lib::startup::build_router;
use url_shortener_ztm_lib::startup::build_services;
use url_shortener_ztm_lib::state::AppState;
use url_shortener_ztm_lib::telemetry::{get_subscriber, init_subscriber};
use uuid::Uuid;

// set up a static variable for the tracing configuration
static TRACING: LazyLock<()> = LazyLock::new(|| {
    let default_filter_level = "info".to_string();
    let subscriber_name = "test".to_string();
    if std::env::var("TEST_LOG").is_ok() {
        let subscriber = get_subscriber(subscriber_name, default_filter_level, std::io::stdout);
        init_subscriber(subscriber);
    } else {
        let subscriber = get_subscriber(subscriber_name, default_filter_level, std::io::sink);
        init_subscriber(subscriber);
    }
});

// struct type to represent a test application
pub struct TestApp {
    pub address: String,
    pub _port: u16,
    pub client: reqwest::Client,
    pub _database: Arc<dyn UrlDatabase>,
    pub api_key: Uuid,
    pub base_url: String,
}

// Spin up an instance of our application and returns its address (i.e. http://localhost:XXXX)
pub async fn spawn_app() -> TestApp {
    // Ensure that the tracing is only initialized once
    LazyLock::force(&TRACING);
    unsafe { std::env::set_var("BLOOM_SNAPSHOTS", "1") };

    // Randomise configuration to ensure test isolation
    let configuration = {
        let mut c = get_configuration().expect("Failed to read configuration");
        c.application.port = 0;
        c.database.url = "sqlite::memory:".to_string();
        // Use more lenient rate limiting for tests (higher rate, smaller burst)
        c.rate_limiting.requests_per_second = 100; // 100 req/sec for fast tests
        c.rate_limiting.burst_size = 2; // Smaller burst for predictable testing
        c
    };

    // Create database and run migrations
    let sqlite_db = SqliteUrlDatabase::from_config(&configuration.database)
        .await
        .expect("Failed to create database");

    sqlite_db.migrate().await.expect("Failed to run migrations");
    let database: Arc<dyn UrlDatabase> = Arc::new(sqlite_db);
    let code_generator = build_generator(&configuration.shortener);

    let allowed_chars: HashSet<char> = {
        let mut set: HashSet<char> = HashSet::new();
        if let Some(alpha) = &configuration.shortener.alphabet {
            set.extend(alpha.chars());
        } else {
            set.extend(generator::DEFAULT_ALPHABET);
        }

        set
    };

    // Store the API key for use in tests
    let api_key = configuration.application.api_key;
    let blooms = build_bloom_state(&database).await.unwrap();
    let jwt = JwtKeys::new(configuration.application.api_key.as_bytes());

    let (auth_svc, user_svc) = build_services(&configuration, &jwt).await.unwrap();

    let test_app_state = AppState {
        // db_pool: Arc::new(db_pool),
        code_generator,
        blooms,
        allowed_chars,
<<<<<<< HEAD
        api_key: configuration.application.api_key,
        template_dir: configuration.application.templates.clone(),
        config: configuration.clone(),
        auth_service: auth_svc,
        user_service: user_svc,
        jwt,
        database: database.clone(),
    };
=======
        api_key,
        configuration.application.templates.clone(),
        configuration.clone(),
    );
    // Build the templates for the test app
    url_shortener_ztm_lib::templates::build_templates(test_app_state.clone())
        .expect("Failed to build templates for test app");
>>>>>>> fce1dff8

    // Launch the application as a background task
    let test_app = build_router(test_app_state.clone())
        .await
        .expect("Failed to build application.");

    let listener = tokio::net::TcpListener::bind("127.0.0.1:0")
        .await
        .expect("Failed to bind random port");

    let test_app_port = listener.local_addr().unwrap().port();

    tokio::spawn(async move {
        axum::serve(
            listener,
            test_app
                .with_state(test_app_state.clone())
                .into_make_service_with_connect_info::<std::net::SocketAddr>(),
        )
        .await
        .expect("Failed to serve application")
    });

    // Create an HTTP client for making requests to the application
    let client = reqwest::Client::builder()
        .redirect(reqwest::redirect::Policy::none())
        .build()
        .expect("Failed to build reqwest client.");

    let base_url = configuration.application.base_url.clone();

    TestApp {
        address: format!("http://127.0.0.1:{}", test_app_port),
        _port: test_app_port,
        client,
        _database: database,
        api_key,
        base_url,
    }
}

// convenience helpers to reduce boilerplate in tests
impl TestApp {
    // Build a full URL from a path
    pub fn url(&self, path: &str) -> String {
        format!("{}{}", self.address, path)
    }

    // Build a full API URL from an API path
    pub fn api(&self, path: &str) -> String {
        if path.starts_with("/api/") {
            self.url(path)
        } else {
            self.url(&format!("/api/{}", path))
        }
    }

    // Simple GET request
    #[allow(dead_code)]
    pub async fn get(&self, path: &str) -> reqwest::Response {
        self.client
            .get(self.url(path))
            .send()
            .await
            .expect("Failed to execute GET request")
    }

    // Simple API GET request
    pub async fn get_api(&self, path: &str) -> reqwest::Response {
        self.client
            .get(self.api(path))
            .send()
            .await
            .expect("Failed to execute GET request")
    }

    // POST raw body to API path
    #[allow(dead_code)]
    pub async fn post_api_body(&self, path: &str, body: impl Into<String>) -> reqwest::Response {
        let body_str = body.into();
        // Validate the URL using normalize_url function
        match normalize_url(&body_str) {
            Ok(_) => self
                .client
                .post(self.api(path))
                .body(body_str)
                .send()
                .await
                .expect("Failed to execute POST request"),
            Err(_) => {
                // If URL is invalid, return a 422 response
                self.client
                    .post(self.api(path))
                    .body(body_str)
                    .send()
                    .await
                    .expect("Failed to execute POST request")
            }
        }
    }

    // Authenticated POST with API key header
    pub async fn post_api_with_key(
        &self,
        path: &str,
        body: impl Into<String>,
    ) -> reqwest::Response {
        let body_str = body.into();
        // Validate the URL using normalize_url function
        match normalize_url(&body_str) {
            Ok(_) => self
                .client
                .post(self.api(path))
                .header("x-api-key", self.api_key.to_string())
                .body(body_str)
                .send()
                .await
                .expect("Failed to execute POST request"),
            Err(_) => {
                // If URL is invalid, return a 422 response
                self.client
                    .post(self.api(path))
                    .header("x-api-key", self.api_key.to_string())
                    .body(body_str)
                    .send()
                    .await
                    .expect("Failed to execute POST request")
            }
        }
    }

    // Admin route helpers
    #[allow(dead_code)]
    pub async fn get_admin_dashboard(&self) -> reqwest::Response {
        self.client
            .get(self.url("/admin"))
            .send()
            .await
            .expect("Failed to execute GET request")
    }

    #[allow(dead_code)]
    pub async fn get_admin_dashboard_with_api_key(&self) -> reqwest::Response {
        self.client
            .get(self.url("/admin"))
            .header("x-api-key", self.api_key.to_string())
            .send()
            .await
            .expect("Failed to execute GET request")
    }

    #[allow(dead_code)]
    pub async fn get_admin_login(&self) -> reqwest::Response {
        self.client
            .get(self.url("/admin/login"))
            .send()
            .await
            .expect("Failed to execute GET request")
    }

    #[allow(dead_code)]
    pub async fn get_admin_register(&self) -> reqwest::Response {
        self.client
            .get(self.url("/admin/register"))
            .send()
            .await
            .expect("Failed to execute GET request")
    }

    #[allow(dead_code)]
    pub async fn get_admin_profile(&self) -> reqwest::Response {
        self.client
            .get(self.url("/admin/profile"))
            .send()
            .await
            .expect("Failed to execute GET request")
    }
}

// Assertion helpers
pub async fn assert_json_ok(response: reqwest::Response) -> Value {
    assert!(response.status().is_success());
    assert_eq!(response.status(), StatusCode::OK);

    let ct = response
        .headers()
        .get(CONTENT_TYPE)
        .and_then(|v| v.to_str().ok())
        .unwrap_or("");
    assert!(ct.starts_with("application/json"));

    let body: Value = response.json().await.expect("Response was not valid JSON");

    assert_eq!(body.get("success").and_then(Value::as_bool), Some(true));
    assert_eq!(body.get("message").and_then(Value::as_str), Some("ok"));
    assert_eq!(body.get("status").and_then(Value::as_u64), Some(200));
    assert!(body.get("time").and_then(Value::as_str).is_some());
    assert!(body.get("data").is_some());

    body
}

pub async fn assert_redirect_to(
    response: reqwest::Response,
    expected_location: &str,
    status: StatusCode,
) {
    assert_eq!(response.status(), status);
    let location_header = response
        .headers()
        .get("location")
        .expect("No location header found in response");
    assert_eq!(location_header, expected_location);
}<|MERGE_RESOLUTION|>--- conflicted
+++ resolved
@@ -90,7 +90,6 @@
         code_generator,
         blooms,
         allowed_chars,
-<<<<<<< HEAD
         api_key: configuration.application.api_key,
         template_dir: configuration.application.templates.clone(),
         config: configuration.clone(),
@@ -99,15 +98,6 @@
         jwt,
         database: database.clone(),
     };
-=======
-        api_key,
-        configuration.application.templates.clone(),
-        configuration.clone(),
-    );
-    // Build the templates for the test app
-    url_shortener_ztm_lib::templates::build_templates(test_app_state.clone())
-        .expect("Failed to build templates for test app");
->>>>>>> fce1dff8
 
     // Launch the application as a background task
     let test_app = build_router(test_app_state.clone())
