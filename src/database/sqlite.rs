--- conflicted
+++ resolved
@@ -286,7 +286,6 @@
         }
     }
 
-<<<<<<< HEAD
     /// Checks if an alias/ID already exists in the SQLite database.
     ///
     /// This implementation uses a simple SELECT query with COUNT to efficiently
@@ -327,7 +326,6 @@
             .map_err(|e| DatabaseError::QueryError(e.to_string()))?;
 
         Ok(row.0 > 0)
-=======
     async fn list_short_codes(
         &self,
         offset: u64,
@@ -342,7 +340,6 @@
                 .map_err(|e| DatabaseError::QueryError(e.to_string()))?;
 
         Ok(records)
->>>>>>> af0c680f
     }
 }
 
