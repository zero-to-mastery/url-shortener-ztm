--- conflicted
+++ resolved
@@ -77,11 +77,8 @@
 pub mod errors;
 pub mod generator;
 pub mod middleware;
-<<<<<<< HEAD
 pub mod requests;
-=======
 pub mod models;
->>>>>>> af0c680f
 pub mod response;
 pub mod routes;
 pub mod shortcode;
